<!DOCTYPE html>
<html>
 <head>
  <meta charset="utf-8"/>
  <meta content="width=device-width, initial-scale=1.0" name="viewport"/>
  <meta content="width=device-width,initial-scale=1" name="viewport"/>
  <meta content="ie=edge" http-equiv="x-ua-compatible"/>
  <meta content="Copy to clipboard" name="lang:clipboard.copy"/>
  <meta content="Copied to clipboard" name="lang:clipboard.copied"/>
  <meta content="en" name="lang:search.language"/>
  <meta content="True" name="lang:search.pipeline.stopwords"/>
  <meta content="True" name="lang:search.pipeline.trimmer"/>
  <meta content="No matching documents" name="lang:search.result.none"/>
  <meta content="1 matching document" name="lang:search.result.one"/>
  <meta content="# matching documents" name="lang:search.result.other"/>
  <meta content="[\s\-]+" name="lang:search.tokenizer"/>
  <link crossorigin="" href="https://fonts.gstatic.com/" rel="preconnect"/>
  <link href="https://fonts.googleapis.com/css?family=Roboto+Mono:400,500,700|Roboto:300,400,400i,700&amp;display=fallback" rel="stylesheet"/>
  <style>
   body,
      input {
        font-family: "Roboto", "Helvetica Neue", Helvetica, Arial, sans-serif
      }

      code,
      kbd,
      pre {
        font-family: "Roboto Mono", "Courier New", Courier, monospace
      }
  </style>
  <link href="../_static/stylesheets/application.css" rel="stylesheet"/>
  <link href="../_static/stylesheets/application-palette.css" rel="stylesheet"/>
  <link href="../_static/stylesheets/application-fixes.css" rel="stylesheet"/>
  <link href="../_static/fonts/material-icons.css" rel="stylesheet"/>
  <meta content="84bd00" name="theme-color"/>
  <script src="../_static/javascripts/modernizr.js">
  </script>
  <title>
   Object Detection with TRTorch (SSD) — TRTorch master documentation
  </title>
  <link href="../_static/material.css" rel="stylesheet" type="text/css"/>
  <link href="../_static/pygments.css" rel="stylesheet" type="text/css"/>
  <link href="../_static/collapsible-lists/css/tree_view.css" rel="stylesheet" type="text/css"/>
  <script data-url_root="../" id="documentation_options" src="../_static/documentation_options.js">
  </script>
  <script src="../_static/jquery.js">
  </script>
  <script src="../_static/underscore.js">
  </script>
  <script src="../_static/doctools.js">
  </script>
  <script src="../_static/language_data.js">
  </script>
  <script src="../_static/collapsible-lists/js/CollapsibleLists.compressed.js">
  </script>
  <script src="../_static/collapsible-lists/js/apply-collapsible-lists.js">
  </script>
  <script crossorigin="anonymous" integrity="sha256-Ae2Vz/4ePdIu6ZyI/5ZGsYnb+m0JlOmKPjt6XZ9JJkA=" src="https://cdnjs.cloudflare.com/ajax/libs/require.js/2.3.4/require.min.js">
  </script>
  <link href="../genindex.html" rel="index" title="Index"/>
  <link href="../search.html" rel="search" title="Search"/>
  <link href="../py_api/trtorch.html" rel="next" title="trtorch"/>
  <link href="lenet-getting-started.html" rel="prev" title="TRTorch Getting Started - LeNet"/>
 </head>
 <body data-md-color-accent="light-green" data-md-color-primary="light-green" dir="ltr">
  <svg class="md-svg">
   <defs data-children-count="0">
    <svg height="448" id="__github" viewbox="0 0 416 448" width="416" xmlns="http://www.w3.org/2000/svg">
     <path d="M160 304q0 10-3.125 20.5t-10.75 19T128 352t-18.125-8.5-10.75-19T96 304t3.125-20.5 10.75-19T128 256t18.125 8.5 10.75 19T160 304zm160 0q0 10-3.125 20.5t-10.75 19T288 352t-18.125-8.5-10.75-19T256 304t3.125-20.5 10.75-19T288 256t18.125 8.5 10.75 19T320 304zm40 0q0-30-17.25-51T296 232q-10.25 0-48.75 5.25Q229.5 240 208 240t-39.25-2.75Q130.75 232 120 232q-29.5 0-46.75 21T56 304q0 22 8 38.375t20.25 25.75 30.5 15 35 7.375 37.25 1.75h42q20.5 0 37.25-1.75t35-7.375 30.5-15 20.25-25.75T360 304zm56-44q0 51.75-15.25 82.75-9.5 19.25-26.375 33.25t-35.25 21.5-42.5 11.875-42.875 5.5T212 416q-19.5 0-35.5-.75t-36.875-3.125-38.125-7.5-34.25-12.875T37 371.5t-21.5-28.75Q0 312 0 260q0-59.25 34-99-6.75-20.5-6.75-42.5 0-29 12.75-54.5 27 0 47.5 9.875t47.25 30.875Q171.5 96 212 96q37 0 70 8 26.25-20.5 46.75-30.25T376 64q12.75 25.5 12.75 54.5 0 21.75-6.75 42 34 40 34 99.5z" fill="currentColor">
     </path>
    </svg>
   </defs>
  </svg>
  <input class="md-toggle" data-md-toggle="drawer" id="__drawer" type="checkbox"/>
  <input class="md-toggle" data-md-toggle="search" id="__search" type="checkbox"/>
  <label class="md-overlay" data-md-component="overlay" for="__drawer">
  </label>
  <a class="md-skip" href="#_notebooks/ssd-object-detection-demo" tabindex="1">
   Skip to content
  </a>
  <header class="md-header" data-md-component="header">
   <nav class="md-header-nav md-grid">
    <div class="md-flex navheader">
     <div class="md-flex__cell md-flex__cell--shrink">
      <a class="md-header-nav__button md-logo" href="../index.html" title="TRTorch master documentation">
       <i class="md-icon">
        
       </i>
      </a>
     </div>
     <div class="md-flex__cell md-flex__cell--shrink">
      <label class="md-icon md-icon--menu md-header-nav__button" for="__drawer">
      </label>
     </div>
     <div class="md-flex__cell md-flex__cell--stretch">
      <div class="md-flex__ellipsis md-header-nav__title" data-md-component="title">
       <span class="md-header-nav__topic">
        TRTorch
       </span>
       <span class="md-header-nav__topic">
        Object Detection with TRTorch (SSD)
       </span>
      </div>
     </div>
     <div class="md-flex__cell md-flex__cell--shrink">
      <label class="md-icon md-icon--search md-header-nav__button" for="__search">
      </label>
      <div class="md-search" data-md-component="search" role="dialog">
       <label class="md-search__overlay" for="__search">
       </label>
       <div class="md-search__inner" role="search">
        <form action="../search.html" class="md-search__form" method="GET" name="search">
         <input autocapitalize="off" autocomplete="off" class="md-search__input" data-md-component="query" data-md-state="active" name="q" placeholder="Search" spellcheck="false" type="text"/>
         <label class="md-icon md-search__icon" for="__search">
         </label>
         <button class="md-icon md-search__icon" data-md-component="reset" tabindex="-1" type="reset">
          
         </button>
        </form>
        <div class="md-search__output">
         <div class="md-search__scrollwrap" data-md-scrollfix="">
          <div class="md-search-result" data-md-component="result">
           <div class="md-search-result__meta">
            Type to start searching
           </div>
           <ol class="md-search-result__list">
           </ol>
          </div>
         </div>
        </div>
       </div>
      </div>
     </div>
     <div class="md-flex__cell md-flex__cell--shrink">
      <div class="md-header-nav__source">
       <a class="md-source" data-md-source="github" href="https://github.com/nvidia/TRTorch/" title="Go to repository">
        <div class="md-source__icon">
         <svg height="28" viewbox="0 0 24 24" width="28" xmlns="http://www.w3.org/2000/svg" xmlns:xlink="http://www.w3.org/1999/xlink">
          <use height="24" width="24" xlink:href="#__github">
          </use>
         </svg>
        </div>
        <div class="md-source__repository">
         TRTorch
        </div>
       </a>
      </div>
     </div>
     <div class="md-flex__cell md-flex__cell--shrink dropdown">
      <button class="dropdownbutton">
       Versions
      </button>
      <div class="dropdown-content md-hero">
       <a href="https://nvidia.github.io/TRTorch/" title="master">
        master
       </a>
       <a href="https://nvidia.github.io/TRTorch/v0.1.0/" title="v0.1.0">
        v0.1.0
       </a>
       <a href="https://nvidia.github.io/TRTorch/v0.0.3/" title="v0.0.3">
        v0.0.3
       </a>
       <a href="https://nvidia.github.io/TRTorch/v0.0.2/" title="v0.0.2">
        v0.0.2
       </a>
       <a href="https://nvidia.github.io/TRTorch/v0.0.1/" title="v0.0.1">
        v0.0.1
       </a>
      </div>
     </div>
    </div>
   </nav>
  </header>
  <div class="md-container">
   <nav class="md-tabs" data-md-component="tabs">
    <div class="md-tabs__inner md-grid">
     <ul class="md-tabs__list">
      <li class="md-tabs__item">
       <a class="md-tabs__link" href="../index.html">
        TRTorch master documentation
       </a>
      </li>
     </ul>
    </div>
   </nav>
   <main class="md-main">
    <div class="md-main__inner md-grid" data-md-component="container">
     <div class="md-sidebar md-sidebar--primary" data-md-component="navigation">
      <div class="md-sidebar__scrollwrap">
       <div class="md-sidebar__inner">
        <nav class="md-nav md-nav--primary" data-md-level="0">
         <label class="md-nav__title md-nav__title--site" for="__drawer">
          <a class="md-nav__button md-logo" href="../index.html" title="TRTorch master documentation">
           <i class="md-icon">
            
           </i>
          </a>
          <a href="../index.html" title="TRTorch master documentation">
           TRTorch
          </a>
         </label>
         <div class="md-nav__source">
          <a class="md-source" data-md-source="github" href="https://github.com/nvidia/TRTorch/" title="Go to repository">
           <div class="md-source__icon">
            <svg height="28" viewbox="0 0 24 24" width="28" xmlns="http://www.w3.org/2000/svg" xmlns:xlink="http://www.w3.org/1999/xlink">
             <use height="24" width="24" xlink:href="#__github">
             </use>
            </svg>
           </div>
           <div class="md-source__repository">
            TRTorch
           </div>
          </a>
         </div>
         <ul class="md-nav__list">
          <li class="md-nav__item">
           <span class="md-nav__link caption">
            <span class="caption-text">
             Getting Started
            </span>
           </span>
          </li>
          <li class="md-nav__item">
           <a class="md-nav__link" href="../tutorials/installation.html">
            Installation
           </a>
          </li>
          <li class="md-nav__item">
           <a class="md-nav__link" href="../tutorials/getting_started.html">
            Getting Started
           </a>
          </li>
          <li class="md-nav__item">
           <a class="md-nav__link" href="../tutorials/ptq.html">
            Post Training Quantization (PTQ)
           </a>
          </li>
          <li class="md-nav__item">
           <a class="md-nav__link" href="../tutorials/trtorchc.html">
            trtorchc
           </a>
          </li>
          <li class="md-nav__item">
           <a class="md-nav__link" href="../tutorials/use_from_pytorch.html">
            Using TRTorch Directly From PyTorch
           </a>
          </li>
          <li class="md-nav__item">
           <span class="md-nav__link caption">
            <span class="caption-text">
             Notebooks
            </span>
           </span>
          </li>
          <li class="md-nav__item">
           <a class="md-nav__link" href="lenet-getting-started.html">
            TRTorch Getting Started - LeNet
           </a>
          </li>
          <li class="md-nav__item">
           <input class="md-toggle md-nav__toggle" data-md-toggle="toc" id="__toc" type="checkbox"/>
           <label class="md-nav__link md-nav__link--active" for="__toc">
            Object Detection with TRTorch (SSD)
           </label>
           <a class="md-nav__link md-nav__link--active" href="#">
            Object Detection with TRTorch (SSD)
           </a>
           <nav class="md-nav md-nav--secondary">
            <label class="md-nav__title" for="__toc">
             Contents
            </label>
            <ul class="md-nav__list" data-md-scrollfix="">
             <li class="md-nav__item">
              <a class="md-nav__link" href="#notebooks-ssd-object-detection-demo--page-root">
               Object Detection with TRTorch (SSD)
              </a>
              <nav class="md-nav">
               <ul class="md-nav__list">
                <li class="md-nav__item">
                 <a class="md-nav__link" href="#Overview">
                  Overview
                 </a>
                 <nav class="md-nav">
                  <ul class="md-nav__list">
                   <li class="md-nav__item">
                    <a class="md-nav__link" href="#Learning-objectives">
                     Learning objectives
                    </a>
                   </li>
                  </ul>
                 </nav>
                </li>
                <li class="md-nav__item">
                 <a class="md-nav__link" href="#Contents">
                  Contents
                 </a>
                 <nav class="md-nav">
                  <ul class="md-nav__list">
                   <li class="md-nav__item">
                    <a class="md-nav__link" href="#Single-Shot-MultiBox-Detector-model-for-object-detection">
                     Single Shot MultiBox Detector model for object detection
                    </a>
                   </li>
                   <li class="md-nav__item">
                    <a class="md-nav__link" href="#Model-Description">
                     Model Description
                    </a>
                   </li>
                   <li class="md-nav__item">
                    <a class="md-nav__link" href="#Sample-Inference">
                     Sample Inference
                    </a>
                   </li>
                   <li class="md-nav__item">
                    <a class="md-nav__link" href="#Visualize-results">
                     Visualize results
                    </a>
                   </li>
                   <li class="md-nav__item">
                    <a class="md-nav__link" href="#Benchmark-utility">
                     Benchmark utility
                    </a>
                   </li>
                  </ul>
                 </nav>
                </li>
                <li class="md-nav__item">
                 <a class="md-nav__link" href="#6.-Measuring-Speedup">
                  6. Measuring Speedup
                 </a>
                </li>
                <li class="md-nav__item">
                 <a class="md-nav__link" href="#7.-Conclusion">
                  7. Conclusion
                 </a>
                 <nav class="md-nav">
                  <ul class="md-nav__list">
                   <li class="md-nav__item">
                    <a class="md-nav__link" href="#Details">
                     Details
                    </a>
                   </li>
                   <li class="md-nav__item">
                    <a class="md-nav__link" href="#References">
                     References
                    </a>
                   </li>
                  </ul>
                 </nav>
                </li>
               </ul>
              </nav>
             </li>
             <li class="md-nav__item">
              <a class="md-nav__extra_link" href="../_sources/_notebooks/ssd-object-detection-demo.ipynb.txt">
               Show Source
              </a>
             </li>
            </ul>
           </nav>
          </li>
          <li class="md-nav__item">
           <span class="md-nav__link caption">
            <span class="caption-text">
             Python API Documenation
            </span>
           </span>
          </li>
          <li class="md-nav__item">
           <a class="md-nav__link" href="../py_api/trtorch.html">
            trtorch
           </a>
          </li>
          <li class="md-nav__item">
           <a class="md-nav__link" href="../py_api/logging.html">
            trtorch.logging
           </a>
          </li>
          <li class="md-nav__item">
           <span class="md-nav__link caption">
            <span class="caption-text">
             C++ API Documenation
            </span>
           </span>
          </li>
          <li class="md-nav__item">
           <a class="md-nav__link" href="../_cpp_api/trtorch_cpp.html">
            TRTorch C++ API
           </a>
          </li>
          <li class="md-nav__item">
           <span class="md-nav__link caption">
            <span class="caption-text">
             Contributor Documentation
            </span>
           </span>
          </li>
          <li class="md-nav__item">
           <a class="md-nav__link" href="../contributors/system_overview.html">
            System Overview
           </a>
          </li>
          <li class="md-nav__item">
           <a class="md-nav__link" href="../contributors/writing_converters.html">
            Writing Converters
           </a>
          </li>
          <li class="md-nav__item">
           <a class="md-nav__link" href="../contributors/useful_links.html">
            Useful Links for TRTorch Development
           </a>
          </li>
         </ul>
        </nav>
       </div>
      </div>
     </div>
     <div class="md-sidebar md-sidebar--secondary" data-md-component="toc">
      <div class="md-sidebar__scrollwrap">
       <div class="md-sidebar__inner">
        <nav class="md-nav md-nav--secondary">
         <label class="md-nav__title" for="__toc">
          Contents
         </label>
         <ul class="md-nav__list" data-md-scrollfix="">
          <li class="md-nav__item">
           <a class="md-nav__link" href="#notebooks-ssd-object-detection-demo--page-root">
            Object Detection with TRTorch (SSD)
           </a>
           <nav class="md-nav">
            <ul class="md-nav__list">
             <li class="md-nav__item">
              <a class="md-nav__link" href="#Overview">
               Overview
              </a>
              <nav class="md-nav">
               <ul class="md-nav__list">
                <li class="md-nav__item">
                 <a class="md-nav__link" href="#Learning-objectives">
                  Learning objectives
                 </a>
                </li>
               </ul>
              </nav>
             </li>
             <li class="md-nav__item">
              <a class="md-nav__link" href="#Contents">
               Contents
              </a>
              <nav class="md-nav">
               <ul class="md-nav__list">
                <li class="md-nav__item">
                 <a class="md-nav__link" href="#Single-Shot-MultiBox-Detector-model-for-object-detection">
                  Single Shot MultiBox Detector model for object detection
                 </a>
                </li>
                <li class="md-nav__item">
                 <a class="md-nav__link" href="#Model-Description">
                  Model Description
                 </a>
                </li>
                <li class="md-nav__item">
                 <a class="md-nav__link" href="#Sample-Inference">
                  Sample Inference
                 </a>
                </li>
                <li class="md-nav__item">
                 <a class="md-nav__link" href="#Visualize-results">
                  Visualize results
                 </a>
                </li>
                <li class="md-nav__item">
                 <a class="md-nav__link" href="#Benchmark-utility">
                  Benchmark utility
                 </a>
                </li>
               </ul>
              </nav>
             </li>
             <li class="md-nav__item">
              <a class="md-nav__link" href="#6.-Measuring-Speedup">
               6. Measuring Speedup
              </a>
             </li>
             <li class="md-nav__item">
              <a class="md-nav__link" href="#7.-Conclusion">
               7. Conclusion
              </a>
              <nav class="md-nav">
               <ul class="md-nav__list">
                <li class="md-nav__item">
                 <a class="md-nav__link" href="#Details">
                  Details
                 </a>
                </li>
                <li class="md-nav__item">
                 <a class="md-nav__link" href="#References">
                  References
                 </a>
                </li>
               </ul>
              </nav>
             </li>
            </ul>
           </nav>
          </li>
          <li class="md-nav__item">
           <a class="md-nav__extra_link" href="../_sources/_notebooks/ssd-object-detection-demo.ipynb.txt">
            Show Source
           </a>
          </li>
          <li class="md-nav__item" id="searchbox">
          </li>
         </ul>
        </nav>
       </div>
      </div>
     </div>
     <div class="md-content">
      <article class="md-content__inner md-typeset" role="main">
       <style>
        /* CSS for nbsphinx extension */

/* remove conflicting styling from Sphinx themes */
div.nbinput.container,
div.nbinput.container div.prompt,
div.nbinput.container div.input_area,
div.nbinput.container div[class*=highlight],
div.nbinput.container div[class*=highlight] pre,
div.nboutput.container,
div.nboutput.container div.prompt,
div.nboutput.container div.output_area,
div.nboutput.container div[class*=highlight],
div.nboutput.container div[class*=highlight] pre {
    background: none;
    border: none;
    padding: 0 0;
    margin: 0;
    box-shadow: none;
}

/* avoid gaps between output lines */
div.nboutput.container div[class*=highlight] pre {
    line-height: normal;
}

/* input/output containers */
div.nbinput.container,
div.nboutput.container {
    display: -webkit-flex;
    display: flex;
    align-items: flex-start;
    margin: 0;
    width: 100%;
}
@media (max-width: 540px) {
    div.nbinput.container,
    div.nboutput.container {
        flex-direction: column;
    }
}

/* input container */
div.nbinput.container {
    padding-top: 5px;
}

/* last container */
div.nblast.container {
    padding-bottom: 5px;
}

/* input prompt */
div.nbinput.container div.prompt pre {
    color: #307FC1;
}

/* output prompt */
div.nboutput.container div.prompt pre {
    color: #BF5B3D;
}

/* all prompts */
div.nbinput.container div.prompt,
div.nboutput.container div.prompt {
    width: 4.5ex;
    padding-top: 5px;
    position: relative;
    user-select: none;
}

div.nbinput.container div.prompt > div,
div.nboutput.container div.prompt > div {
    position: absolute;
    right: 0;
    margin-right: 0.3ex;
}

@media (max-width: 540px) {
    div.nbinput.container div.prompt,
    div.nboutput.container div.prompt {
        width: unset;
        text-align: left;
        padding: 0.4em;
    }
    div.nboutput.container div.prompt.empty {
        padding: 0;
    }

    div.nbinput.container div.prompt > div,
    div.nboutput.container div.prompt > div {
        position: unset;
    }
}

/* disable scrollbars on prompts */
div.nbinput.container div.prompt pre,
div.nboutput.container div.prompt pre {
    overflow: hidden;
}

/* input/output area */
div.nbinput.container div.input_area,
div.nboutput.container div.output_area {
    -webkit-flex: 1;
    flex: 1;
    overflow: auto;
}
@media (max-width: 540px) {
    div.nbinput.container div.input_area,
    div.nboutput.container div.output_area {
        width: 100%;
    }
}

/* input area */
div.nbinput.container div.input_area {
    border: 1px solid #e0e0e0;
    border-radius: 2px;
    background: #f5f5f5;
}

/* override MathJax center alignment in output cells */
div.nboutput.container div[class*=MathJax] {
    text-align: left !important;
}

/* override sphinx.ext.imgmath center alignment in output cells */
div.nboutput.container div.math p {
    text-align: left;
}

/* standard error */
div.nboutput.container div.output_area.stderr {
    background: #fdd;
}

/* ANSI colors */
.ansi-black-fg { color: #3E424D; }
.ansi-black-bg { background-color: #3E424D; }
.ansi-black-intense-fg { color: #282C36; }
.ansi-black-intense-bg { background-color: #282C36; }
.ansi-red-fg { color: #E75C58; }
.ansi-red-bg { background-color: #E75C58; }
.ansi-red-intense-fg { color: #B22B31; }
.ansi-red-intense-bg { background-color: #B22B31; }
.ansi-green-fg { color: #00A250; }
.ansi-green-bg { background-color: #00A250; }
.ansi-green-intense-fg { color: #007427; }
.ansi-green-intense-bg { background-color: #007427; }
.ansi-yellow-fg { color: #DDB62B; }
.ansi-yellow-bg { background-color: #DDB62B; }
.ansi-yellow-intense-fg { color: #B27D12; }
.ansi-yellow-intense-bg { background-color: #B27D12; }
.ansi-blue-fg { color: #208FFB; }
.ansi-blue-bg { background-color: #208FFB; }
.ansi-blue-intense-fg { color: #0065CA; }
.ansi-blue-intense-bg { background-color: #0065CA; }
.ansi-magenta-fg { color: #D160C4; }
.ansi-magenta-bg { background-color: #D160C4; }
.ansi-magenta-intense-fg { color: #A03196; }
.ansi-magenta-intense-bg { background-color: #A03196; }
.ansi-cyan-fg { color: #60C6C8; }
.ansi-cyan-bg { background-color: #60C6C8; }
.ansi-cyan-intense-fg { color: #258F8F; }
.ansi-cyan-intense-bg { background-color: #258F8F; }
.ansi-white-fg { color: #C5C1B4; }
.ansi-white-bg { background-color: #C5C1B4; }
.ansi-white-intense-fg { color: #A1A6B2; }
.ansi-white-intense-bg { background-color: #A1A6B2; }

.ansi-default-inverse-fg { color: #FFFFFF; }
.ansi-default-inverse-bg { background-color: #000000; }

.ansi-bold { font-weight: bold; }
.ansi-underline { text-decoration: underline; }


div.nbinput.container div.input_area div[class*=highlight] > pre,
div.nboutput.container div.output_area div[class*=highlight] > pre,
div.nboutput.container div.output_area div[class*=highlight].math,
div.nboutput.container div.output_area.rendered_html,
div.nboutput.container div.output_area > div.output_javascript,
div.nboutput.container div.output_area:not(.rendered_html) > img{
    padding: 5px;
}

/* fix copybtn overflow problem in chromium (needed for 'sphinx_copybutton') */
div.nbinput.container div.input_area > div[class^='highlight'],
div.nboutput.container div.output_area > div[class^='highlight']{
    overflow-y: hidden;
}

/* hide copybtn icon on prompts (needed for 'sphinx_copybutton') */
.prompt a.copybtn {
    display: none;
}

/* Some additional styling taken form the Jupyter notebook CSS */
div.rendered_html table {
  border: none;
  border-collapse: collapse;
  border-spacing: 0;
  color: black;
  font-size: 12px;
  table-layout: fixed;
}
div.rendered_html thead {
  border-bottom: 1px solid black;
  vertical-align: bottom;
}
div.rendered_html tr,
div.rendered_html th,
div.rendered_html td {
  text-align: right;
  vertical-align: middle;
  padding: 0.5em 0.5em;
  line-height: normal;
  white-space: normal;
  max-width: none;
  border: none;
}
div.rendered_html th {
  font-weight: bold;
}
div.rendered_html tbody tr:nth-child(odd) {
  background: #f5f5f5;
}
div.rendered_html tbody tr:hover {
  background: rgba(66, 165, 245, 0.2);
}
       </style>
       <div class="nbinput nblast docutils container">
        <div class="prompt highlight-none notranslate">
         <div class="highlight">
          <pre><span></span>[1]:
</pre>
         </div>
        </div>
        <div class="input_area highlight-ipython3 notranslate">
         <div class="highlight">
          <pre>
<span></span># Copyright 2020 NVIDIA Corporation. All Rights Reserved.
#
# Licensed under the Apache License, Version 2.0 (the "License");
# you may not use this file except in compliance with the License.
# You may obtain a copy of the License at
#
#     http://www.apache.org/licenses/LICENSE-2.0
#
# Unless required by applicable law or agreed to in writing, software
# distributed under the License is distributed on an "AS IS" BASIS,
# WITHOUT WARRANTIES OR CONDITIONS OF ANY KIND, either express or implied.
# See the License for the specific language governing permissions and
# limitations under the License.
# ==============================================================================
</pre>
         </div>
        </div>
       </div>
       <p>
<<<<<<< HEAD
        <img alt="d8b28ca965ee4874b00d56a8affd37ac" src="http://developer.download.nvidia.com/compute/machine-learning/frameworks/nvidia_logo.png"/>
=======
        <img alt="59e643e1eff14678a9c731a87a8d851f" src="http://developer.download.nvidia.com/compute/machine-learning/frameworks/nvidia_logo.png"/>
>>>>>>> aa3b830c
       </p>
       <h1 id="notebooks-ssd-object-detection-demo--page-root">
        Object Detection with TRTorch (SSD)
        <a class="headerlink" href="#notebooks-ssd-object-detection-demo--page-root" title="Permalink to this headline">
         ¶
        </a>
       </h1>
       <hr class="docutils"/>
       <h2 id="Overview">
        Overview
        <a class="headerlink" href="#Overview" title="Permalink to this headline">
         ¶
        </a>
       </h2>
       <p>
        In PyTorch 1.0, TorchScript was introduced as a method to separate your PyTorch model from Python, make it portable and optimizable.
       </p>
       <p>
        TRTorch is a compiler that uses TensorRT (NVIDIA’s Deep Learning Optimization SDK and Runtime) to optimize TorchScript code. It compiles standard TorchScript modules into ones that internally run with TensorRT optimizations.
       </p>
       <p>
        TensorRT can take models from any major framework and specifically tune them to perform better on specific target hardware in the NVIDIA family, and TRTorch enables us to continue to remain in the PyTorch ecosystem whilst doing so. This allows us to leverage the great features in PyTorch, including module composability, its flexible tensor implementation, data loaders and more. TRTorch is available to use with both PyTorch and LibTorch.
       </p>
       <p>
        To get more background information on this, we suggest the
        <strong>
         lenet-getting-started
        </strong>
        notebook as a primer for getting started with TRTorch.
       </p>
       <h3 id="Learning-objectives">
        Learning objectives
        <a class="headerlink" href="#Learning-objectives" title="Permalink to this headline">
         ¶
        </a>
       </h3>
       <p>
        This notebook demonstrates the steps for compiling a TorchScript module with TRTorch on a pretrained SSD network, and running it to test the speedup obtained.
       </p>
       <h2 id="Contents">
        Contents
        <a class="headerlink" href="#Contents" title="Permalink to this headline">
         ¶
        </a>
       </h2>
       <ol class="arabic simple">
        <li>
         <p>
          <a class="reference external" href="#1">
           Requirements
          </a>
         </p>
        </li>
        <li>
         <p>
          <a class="reference external" href="#2">
           SSD Overview
          </a>
         </p>
        </li>
        <li>
         <p>
          <a class="reference external" href="#3">
           Creating TorchScript modules
          </a>
         </p>
        </li>
        <li>
         <p>
          <a class="reference external" href="#4">
           Compiling with TRTorch
          </a>
         </p>
        </li>
        <li>
         <p>
          <a class="reference external" href="#5">
           Running Inference
          </a>
         </p>
        </li>
        <li>
         <p>
          <a class="reference external" href="#6">
           Measuring Speedup
          </a>
         </p>
        </li>
        <li>
         <p>
          <a class="reference external" href="#7">
           Conclusion
          </a>
         </p>
        </li>
       </ol>
       <hr class="docutils"/>
       <blockquote>
        <div>
         <p>
          ## 1. Requirements
         </p>
        </div>
       </blockquote>
       <p>
        Follow the steps in
        <code class="docutils literal notranslate">
         <span class="pre">
          notebooks/README
         </span>
        </code>
        to prepare a Docker container, within which you can run this demo notebook.
       </p>
       <p>
        In addition to that, run the following cell to obtain additional libraries specific to this demo.
       </p>
       <div class="nbinput nblast docutils container">
        <div class="prompt highlight-none notranslate">
         <div class="highlight">
          <pre><span></span>[2]:
</pre>
         </div>
        </div>
        <div class="input_area highlight-ipython3 notranslate">
         <div class="highlight">
          <pre>
<span></span>%%capture
%%bash
# Known working versions
pip install numpy==1.19 scipy==1.5.2 Pillow==6.2.0 scikit-image==0.17.2 matplotlib==3.3.0
</pre>
         </div>
        </div>
       </div>
       <hr class="docutils"/>
       <blockquote>
        <div>
         <p>
          ## 2. SSD
         </p>
        </div>
       </blockquote>
       <h3 id="Single-Shot-MultiBox-Detector-model-for-object-detection">
        Single Shot MultiBox Detector model for object detection
        <a class="headerlink" href="#Single-Shot-MultiBox-Detector-model-for-object-detection" title="Permalink to this headline">
         ¶
        </a>
       </h3>
       <table>
        <colgroup>
         <col style="width: 50%"/>
         <col style="width: 50%"/>
        </colgroup>
        <thead>
         <tr class="row-odd">
          <th class="head">
           <p>
            _
           </p>
          </th>
          <th class="head">
           <p>
            _
           </p>
          </th>
         </tr>
        </thead>
        <tbody>
         <tr class="row-even">
          <td>
           <p>
            <img alt="alt" src="https://pytorch.org/assets/images/ssd.png"/>
           </p>
          </td>
          <td>
           <p>
            <img alt="alt" src="https://pytorch.org/assets/images/ssd.png"/>
           </p>
          </td>
         </tr>
        </tbody>
       </table>
       <p>
        PyTorch has a model repository called the PyTorch Hub, which is a source for high quality implementations of common models. We can get our SSD model pretrained on
        <a class="reference external" href="https://cocodataset.org/#home">
         COCO
        </a>
        from there.
       </p>
       <h3 id="Model-Description">
        Model Description
        <a class="headerlink" href="#Model-Description" title="Permalink to this headline">
         ¶
        </a>
       </h3>
       <p>
        This SSD300 model is based on the
        <a class="reference external" href="https://arxiv.org/abs/1512.02325">
         SSD: Single Shot MultiBox Detector
        </a>
        paper, which describes SSD as “a method for detecting objects in images using a single deep neural network”. The input size is fixed to 300x300.
       </p>
       <p>
        The main difference between this model and the one described in the paper is in the backbone. Specifically, the VGG model is obsolete and is replaced by the ResNet-50 model.
       </p>
       <p>
        From the
        <a class="reference external" href="https://arxiv.org/abs/1611.10012">
         Speed/accuracy trade-offs for modern convolutional object detectors
        </a>
        paper, the following enhancements were made to the backbone: * The conv5_x, avgpool, fc and softmax layers were removed from the original classification model. * All strides in conv4_x are set to 1x1.
       </p>
       <p>
        The backbone is followed by 5 additional convolutional layers. In addition to the convolutional layers, we attached 6 detection heads: * The first detection head is attached to the last conv4_x layer. * The other five detection heads are attached to the corresponding 5 additional layers.
       </p>
       <p>
        Detector heads are similar to the ones referenced in the paper, however, they are enhanced by additional BatchNorm layers after each convolution.
       </p>
       <p>
        More information about this SSD model is available at Nvidia’s “DeepLearningExamples” Github
        <a class="reference external" href="https://github.com/NVIDIA/DeepLearningExamples/tree/master/PyTorch/Detection/SSD">
         here
        </a>
        .
       </p>
       <div class="nbinput docutils container">
        <div class="prompt highlight-none notranslate">
         <div class="highlight">
          <pre><span></span>[3]:
</pre>
         </div>
        </div>
        <div class="input_area highlight-ipython3 notranslate">
         <div class="highlight">
          <pre>
<span></span>import torch

# List of available models in PyTorch Hub from Nvidia/DeepLearningExamples
torch.hub.list('NVIDIA/DeepLearningExamples:torchhub')
</pre>
         </div>
        </div>
       </div>
       <div class="nboutput docutils container">
        <div class="prompt empty docutils container">
        </div>
        <div class="output_area stderr docutils container">
         <div class="highlight">
          <pre>
Using cache found in /root/.cache/torch/hub/NVIDIA_DeepLearningExamples_torchhub
</pre>
         </div>
        </div>
       </div>
       <div class="nboutput nblast docutils container">
        <div class="prompt highlight-none notranslate">
         <div class="highlight">
          <pre><span></span>[3]:
</pre>
         </div>
        </div>
        <div class="output_area docutils container">
         <div class="highlight">
          <pre>
['checkpoint_from_distributed',
 'nvidia_ncf',
 'nvidia_ssd',
 'nvidia_ssd_processing_utils',
 'nvidia_tacotron2',
 'nvidia_waveglow',
 'unwrap_distributed']
</pre>
         </div>
        </div>
       </div>
       <div class="nbinput docutils container">
        <div class="prompt highlight-none notranslate">
         <div class="highlight">
          <pre><span></span>[4]:
</pre>
         </div>
        </div>
        <div class="input_area highlight-ipython3 notranslate">
         <div class="highlight">
          <pre>
<span></span># load SSD model pretrained on COCO from Torch Hub
precision = 'fp32'
ssd300 = torch.hub.load('NVIDIA/DeepLearningExamples:torchhub', 'nvidia_ssd', model_math=precision);
</pre>
         </div>
        </div>
       </div>
       <div class="nboutput nblast docutils container">
        <div class="prompt empty docutils container">
        </div>
        <div class="output_area stderr docutils container">
         <div class="highlight">
          <pre>
Using cache found in /root/.cache/torch/hub/NVIDIA_DeepLearningExamples_torchhub
</pre>
         </div>
        </div>
       </div>
       <p>
        Setting
        <code class="docutils literal notranslate">
         <span class="pre">
          precision="fp16"
         </span>
        </code>
        will load a checkpoint trained with mixed precision into architecture enabling execution on Tensor Cores. Handling mixed precision data requires the Apex library.
       </p>
       <h3 id="Sample-Inference">
        Sample Inference
        <a class="headerlink" href="#Sample-Inference" title="Permalink to this headline">
         ¶
        </a>
       </h3>
       <p>
        We can now run inference on the model. This is demonstrated below using sample images from the COCO 2017 Validation set.
       </p>
       <div class="nbinput docutils container">
        <div class="prompt highlight-none notranslate">
         <div class="highlight">
          <pre><span></span>[5]:
</pre>
         </div>
        </div>
        <div class="input_area highlight-ipython3 notranslate">
         <div class="highlight">
          <pre>
<span></span># Sample images from the COCO validation set
uris = [
    'http://images.cocodataset.org/val2017/000000397133.jpg',
    'http://images.cocodataset.org/val2017/000000037777.jpg',
    'http://images.cocodataset.org/val2017/000000252219.jpg'
]

# For convenient and comprehensive formatting of input and output of the model, load a set of utility methods.
utils = torch.hub.load('NVIDIA/DeepLearningExamples:torchhub', 'nvidia_ssd_processing_utils')

# Format images to comply with the network input
inputs = [utils.prepare_input(uri) for uri in uris]
tensor = utils.prepare_tensor(inputs, False)

# The model was trained on COCO dataset, which we need to access in order to
# translate class IDs into object names.
classes_to_labels = utils.get_coco_object_dictionary()
</pre>
         </div>
        </div>
       </div>
       <div class="nboutput docutils container">
        <div class="prompt empty docutils container">
        </div>
        <div class="output_area stderr docutils container">
         <div class="highlight">
          <pre>
Using cache found in /root/.cache/torch/hub/NVIDIA_DeepLearningExamples_torchhub
</pre>
         </div>
        </div>
       </div>
       <div class="nboutput nblast docutils container">
        <div class="prompt empty docutils container">
        </div>
        <div class="output_area docutils container">
         <div class="highlight">
          <pre>
Downloading COCO annotations.
Downloading finished.
</pre>
         </div>
        </div>
       </div>
       <div class="nbinput nblast docutils container">
        <div class="prompt highlight-none notranslate">
         <div class="highlight">
          <pre><span></span>[6]:
</pre>
         </div>
        </div>
        <div class="input_area highlight-ipython3 notranslate">
         <div class="highlight">
          <pre>
<span></span># Next, we run object detection
model = ssd300.eval().to("cuda")
detections_batch = model(tensor)

# By default, raw output from SSD network per input image contains 8732 boxes with
# localization and class probability distribution.
# Let’s filter this output to only get reasonable detections (confidence&gt;40%) in a more comprehensive format.
results_per_input = utils.decode_results(detections_batch)
best_results_per_input = [utils.pick_best(results, 0.40) for results in results_per_input]
</pre>
         </div>
        </div>
       </div>
       <h3 id="Visualize-results">
        Visualize results
        <a class="headerlink" href="#Visualize-results" title="Permalink to this headline">
         ¶
        </a>
       </h3>
       <div class="nbinput nblast docutils container">
        <div class="prompt highlight-none notranslate">
         <div class="highlight">
          <pre><span></span>[7]:
</pre>
         </div>
        </div>
        <div class="input_area highlight-ipython3 notranslate">
         <div class="highlight">
          <pre>
<span></span>from matplotlib import pyplot as plt
import matplotlib.patches as patches

# The utility plots the images and predicted bounding boxes (with confidence scores).
def plot_results(best_results):
    for image_idx in range(len(best_results)):
        fig, ax = plt.subplots(1)
        # Show original, denormalized image...
        image = inputs[image_idx] / 2 + 0.5
        ax.imshow(image)
        # ...with detections
        bboxes, classes, confidences = best_results[image_idx]
        for idx in range(len(bboxes)):
            left, bot, right, top = bboxes[idx]
            x, y, w, h = [val * 300 for val in [left, bot, right - left, top - bot]]
            rect = patches.Rectangle((x, y), w, h, linewidth=1, edgecolor='r', facecolor='none')
            ax.add_patch(rect)
            ax.text(x, y, "{} {:.0f}%".format(classes_to_labels[classes[idx] - 1], confidences[idx]*100), bbox=dict(facecolor='white', alpha=0.5))
    plt.show()

</pre>
         </div>
        </div>
       </div>
       <div class="nbinput docutils container">
        <div class="prompt highlight-none notranslate">
         <div class="highlight">
          <pre><span></span>[8]:
</pre>
         </div>
        </div>
        <div class="input_area highlight-ipython3 notranslate">
         <div class="highlight">
          <pre>
<span></span># Visualize results without TRTorch/TensorRT
plot_results(best_results_per_input)
</pre>
         </div>
        </div>
       </div>
       <div class="nboutput docutils container">
        <div class="prompt empty docutils container">
        </div>
        <div class="output_area docutils container">
         <img alt="../_images/_notebooks_ssd-object-detection-demo_17_0.png" src="../_images/_notebooks_ssd-object-detection-demo_17_0.png"/>
        </div>
       </div>
       <div class="nboutput docutils container">
        <div class="prompt empty docutils container">
        </div>
        <div class="output_area docutils container">
         <img alt="../_images/_notebooks_ssd-object-detection-demo_17_1.png" src="../_images/_notebooks_ssd-object-detection-demo_17_1.png"/>
        </div>
       </div>
       <div class="nboutput nblast docutils container">
        <div class="prompt empty docutils container">
        </div>
        <div class="output_area docutils container">
         <img alt="../_images/_notebooks_ssd-object-detection-demo_17_2.png" src="../_images/_notebooks_ssd-object-detection-demo_17_2.png"/>
        </div>
       </div>
       <h3 id="Benchmark-utility">
        Benchmark utility
        <a class="headerlink" href="#Benchmark-utility" title="Permalink to this headline">
         ¶
        </a>
       </h3>
       <div class="nbinput nblast docutils container">
        <div class="prompt highlight-none notranslate">
         <div class="highlight">
          <pre><span></span>[9]:
</pre>
         </div>
        </div>
        <div class="input_area highlight-ipython3 notranslate">
         <div class="highlight">
          <pre>
<span></span>import time
import numpy as np

import torch.backends.cudnn as cudnn
cudnn.benchmark = True

# Helper function to benchmark the model
def benchmark(model, input_shape=(1024, 1, 32, 32), dtype='fp32', nwarmup=50, nruns=1000):
    input_data = torch.randn(input_shape)
    input_data = input_data.to("cuda")
    if dtype=='fp16':
        input_data = input_data.half()

    print("Warm up ...")
    with torch.no_grad():
        for _ in range(nwarmup):
            features = model(input_data)
    torch.cuda.synchronize()
    print("Start timing ...")
    timings = []
    with torch.no_grad():
        for i in range(1, nruns+1):
            start_time = time.time()
            pred_loc, pred_label  = model(input_data)
            torch.cuda.synchronize()
            end_time = time.time()
            timings.append(end_time - start_time)
            if i%100==0:
                print('Iteration %d/%d, avg batch time %.2f ms'%(i, nruns, np.mean(timings)*1000))

    print("Input shape:", input_data.size())
    print("Output location prediction size:", pred_loc.size())
    print("Output label prediction size:", pred_label.size())
    print('Average batch time: %.2f ms'%(np.mean(timings)*1000))

</pre>
         </div>
        </div>
       </div>
       <p>
        We check how well the model performs
        <strong>
         before
        </strong>
        we use TRTorch/TensorRT
       </p>
       <div class="nbinput docutils container">
        <div class="prompt highlight-none notranslate">
         <div class="highlight">
          <pre><span></span>[10]:
</pre>
         </div>
        </div>
        <div class="input_area highlight-ipython3 notranslate">
         <div class="highlight">
          <pre>
<span></span># Model benchmark without TRTorch/TensorRT
model = ssd300.eval().to("cuda")
benchmark(model, input_shape=(128, 3, 300, 300), nruns=1000)
</pre>
         </div>
        </div>
       </div>
       <div class="nboutput nblast docutils container">
        <div class="prompt empty docutils container">
        </div>
        <div class="output_area docutils container">
         <div class="highlight">
          <pre>
Warm up ...
Start timing ...
Iteration 100/1000, avg batch time 362.25 ms
Iteration 200/1000, avg batch time 362.47 ms
Iteration 300/1000, avg batch time 362.57 ms
Iteration 400/1000, avg batch time 362.75 ms
Iteration 500/1000, avg batch time 362.80 ms
Iteration 600/1000, avg batch time 362.86 ms
Iteration 700/1000, avg batch time 362.93 ms
Iteration 800/1000, avg batch time 362.96 ms
Iteration 900/1000, avg batch time 362.96 ms
Iteration 1000/1000, avg batch time 362.99 ms
Input shape: torch.Size([128, 3, 300, 300])
Output location prediction size: torch.Size([128, 4, 8732])
Output label prediction size: torch.Size([128, 81, 8732])
Average batch time: 362.99 ms
</pre>
         </div>
        </div>
       </div>
       <hr class="docutils"/>
       <blockquote>
        <div>
         <p>
          ## 3. Creating TorchScript modules
         </p>
        </div>
       </blockquote>
       <p>
        To compile with TRTorch, the model must first be in
        <strong>
         TorchScript
        </strong>
        . TorchScript is a programming language included in PyTorch which removes the Python dependency normal PyTorch models have. This conversion is done via a JIT compiler which given a PyTorch Module will generate an equivalent TorchScript Module. There are two paths that can be used to generate TorchScript:
        <strong>
         Tracing
        </strong>
        and
        <strong>
         Scripting
        </strong>
        . - Tracing follows execution of PyTorch generating ops in TorchScript corresponding to what it
sees. - Scripting does an analysis of the Python code and generates TorchScript, this allows the resulting graph to include control flow which tracing cannot do.
       </p>
       <p>
        Tracing however due to its simplicity is more likely to compile successfully with TRTorch (though both systems are supported).
       </p>
       <div class="nbinput nblast docutils container">
        <div class="prompt highlight-none notranslate">
         <div class="highlight">
          <pre><span></span>[11]:
</pre>
         </div>
        </div>
        <div class="input_area highlight-ipython3 notranslate">
         <div class="highlight">
          <pre>
<span></span>model = ssd300.eval().to("cuda")
traced_model = torch.jit.trace(model, [torch.randn((1,3,300,300)).to("cuda")])
</pre>
         </div>
        </div>
       </div>
       <p>
        If required, we can also save this model and use it independently of Python.
       </p>
       <div class="nbinput nblast docutils container">
        <div class="prompt highlight-none notranslate">
         <div class="highlight">
          <pre><span></span>[12]:
</pre>
         </div>
        </div>
        <div class="input_area highlight-ipython3 notranslate">
         <div class="highlight">
          <pre>
<span></span># This is just an example, and not required for the purposes of this demo
torch.jit.save(traced_model, "ssd_300_traced.jit.pt")
</pre>
         </div>
        </div>
       </div>
       <div class="nbinput docutils container">
        <div class="prompt highlight-none notranslate">
         <div class="highlight">
          <pre><span></span>[13]:
</pre>
         </div>
        </div>
        <div class="input_area highlight-ipython3 notranslate">
         <div class="highlight">
          <pre>
<span></span># Obtain the average time taken by a batch of input with Torchscript compiled modules
benchmark(traced_model, input_shape=(128, 3, 300, 300), nruns=1000)
</pre>
         </div>
        </div>
       </div>
       <div class="nboutput nblast docutils container">
        <div class="prompt empty docutils container">
        </div>
        <div class="output_area docutils container">
         <div class="highlight">
          <pre>
Warm up ...
Start timing ...
Iteration 100/1000, avg batch time 363.09 ms
Iteration 200/1000, avg batch time 363.00 ms
Iteration 300/1000, avg batch time 363.09 ms
Iteration 400/1000, avg batch time 363.05 ms
Iteration 500/1000, avg batch time 363.08 ms
Iteration 600/1000, avg batch time 363.07 ms
Iteration 700/1000, avg batch time 363.09 ms
Iteration 800/1000, avg batch time 363.06 ms
Iteration 900/1000, avg batch time 363.08 ms
Iteration 1000/1000, avg batch time 363.08 ms
Input shape: torch.Size([128, 3, 300, 300])
Output location prediction size: torch.Size([128, 4, 8732])
Output label prediction size: torch.Size([128, 81, 8732])
Average batch time: 363.08 ms
</pre>
         </div>
        </div>
       </div>
       <hr class="docutils"/>
       <blockquote>
        <div>
         <p>
          ## 4. Compiling with TRTorch TorchScript modules behave just like normal PyTorch modules and are intercompatible. From TorchScript we can now compile a TensorRT based module. This module will still be implemented in TorchScript but all the computation will be done in TensorRT.
         </p>
        </div>
       </blockquote>
       <div class="nbinput nblast docutils container">
        <div class="prompt highlight-none notranslate">
         <div class="highlight">
          <pre><span></span>[14]:
</pre>
         </div>
        </div>
        <div class="input_area highlight-ipython3 notranslate">
         <div class="highlight">
          <pre>
<span></span>import trtorch

# The compiled module will have precision as specified by "op_precision".
# Here, it will have FP16 precision.
trt_model = trtorch.compile(traced_model, {
    "input_shapes": [(3, 3, 300, 300)],
    "op_precision": torch.half, # Run with FP16
    "workspace_size": 1 &lt;&lt; 20
})
</pre>
         </div>
        </div>
       </div>
       <hr class="docutils"/>
       <blockquote>
        <div>
         <p>
          ## 5. Running Inference
         </p>
        </div>
       </blockquote>
       <p>
        Next, we run object detection
       </p>
       <div class="nbinput nblast docutils container">
        <div class="prompt highlight-none notranslate">
         <div class="highlight">
          <pre><span></span>[15]:
</pre>
         </div>
        </div>
        <div class="input_area highlight-ipython3 notranslate">
         <div class="highlight">
          <pre>
<span></span># using a TRTorch module is exactly the same as how we usually do inference in PyTorch i.e. model(inputs)
detections_batch = trt_model(tensor.to(torch.half)) # convert the input to half precision

# By default, raw output from SSD network per input image contains 8732 boxes with
# localization and class probability distribution.
# Let’s filter this output to only get reasonable detections (confidence&gt;40%) in a more comprehensive format.
results_per_input = utils.decode_results(detections_batch)
best_results_per_input_trt = [utils.pick_best(results, 0.40) for results in results_per_input]
</pre>
         </div>
        </div>
       </div>
       <p>
        Now, let’s visualize our predictions!
       </p>
       <div class="nbinput docutils container">
        <div class="prompt highlight-none notranslate">
         <div class="highlight">
          <pre><span></span>[16]:
</pre>
         </div>
        </div>
        <div class="input_area highlight-ipython3 notranslate">
         <div class="highlight">
          <pre>
<span></span># Visualize results with TRTorch/TensorRT
plot_results(best_results_per_input_trt)
</pre>
         </div>
        </div>
       </div>
       <div class="nboutput docutils container">
        <div class="prompt empty docutils container">
        </div>
        <div class="output_area docutils container">
         <img alt="../_images/_notebooks_ssd-object-detection-demo_34_0.png" src="../_images/_notebooks_ssd-object-detection-demo_34_0.png"/>
        </div>
       </div>
       <div class="nboutput docutils container">
        <div class="prompt empty docutils container">
        </div>
        <div class="output_area docutils container">
         <img alt="../_images/_notebooks_ssd-object-detection-demo_34_1.png" src="../_images/_notebooks_ssd-object-detection-demo_34_1.png"/>
        </div>
       </div>
       <div class="nboutput nblast docutils container">
        <div class="prompt empty docutils container">
        </div>
        <div class="output_area docutils container">
         <img alt="../_images/_notebooks_ssd-object-detection-demo_34_2.png" src="../_images/_notebooks_ssd-object-detection-demo_34_2.png"/>
        </div>
       </div>
       <p>
        We get similar results as before!
       </p>
       <hr class="docutils"/>
       <h2 id="6.-Measuring-Speedup">
        6. Measuring Speedup
        <a class="headerlink" href="#6.-Measuring-Speedup" title="Permalink to this headline">
         ¶
        </a>
       </h2>
       <p>
        We can run the benchmark function again to see the speedup gained! Compare this result with the same batch-size of input in the case without TRTorch/TensorRT above.
       </p>
       <div class="nbinput docutils container">
        <div class="prompt highlight-none notranslate">
         <div class="highlight">
          <pre><span></span>[17]:
</pre>
         </div>
        </div>
        <div class="input_area highlight-ipython3 notranslate">
         <div class="highlight">
          <pre>
<span></span>batch_size = 128

# Recompiling with batch_size we use for evaluating performance
trt_model = trtorch.compile(traced_model, {
    "input_shapes": [(batch_size, 3, 300, 300)],
    "op_precision": torch.half, # Run with FP16
    "workspace_size": 1 &lt;&lt; 20
})

benchmark(trt_model, input_shape=(batch_size, 3, 300, 300), nruns=1000, dtype="fp16")
</pre>
         </div>
        </div>
       </div>
       <div class="nboutput nblast docutils container">
        <div class="prompt empty docutils container">
        </div>
        <div class="output_area docutils container">
         <div class="highlight">
          <pre>
Warm up ...
Start timing ...
Iteration 100/1000, avg batch time 72.94 ms
Iteration 200/1000, avg batch time 72.95 ms
Iteration 300/1000, avg batch time 73.00 ms
Iteration 400/1000, avg batch time 73.06 ms
Iteration 500/1000, avg batch time 73.10 ms
Iteration 600/1000, avg batch time 73.14 ms
Iteration 700/1000, avg batch time 73.17 ms
Iteration 800/1000, avg batch time 73.18 ms
Iteration 900/1000, avg batch time 73.19 ms
Iteration 1000/1000, avg batch time 73.21 ms
Input shape: torch.Size([128, 3, 300, 300])
Output location prediction size: torch.Size([128, 4, 8732])
Output label prediction size: torch.Size([128, 81, 8732])
Average batch time: 73.21 ms
</pre>
         </div>
        </div>
       </div>
       <hr class="docutils"/>
       <h2 id="7.-Conclusion">
        7. Conclusion
        <a class="headerlink" href="#7.-Conclusion" title="Permalink to this headline">
         ¶
        </a>
       </h2>
       <p>
        In this notebook, we have walked through the complete process of compiling a TorchScript SSD300 model with TRTorch, and tested the performance impact of the optimization. We find that using the TRTorch compiled model, we gain significant speedup in inference without any noticeable drop in performance!
       </p>
       <h3 id="Details">
        Details
        <a class="headerlink" href="#Details" title="Permalink to this headline">
         ¶
        </a>
       </h3>
       <p>
        For detailed information on model input and output, training recipies, inference and performance visit:
        <a class="reference external" href="https://github.com/NVIDIA/DeepLearningExamples/tree/master/PyTorch/Detection/SSD">
         github
        </a>
        and/or
        <a class="reference external" href="https://ngc.nvidia.com/catalog/model-scripts/nvidia:ssd_for_pytorch">
         NGC
        </a>
       </p>
       <h3 id="References">
        References
        <a class="headerlink" href="#References" title="Permalink to this headline">
         ¶
        </a>
       </h3>
       <ul class="simple">
        <li>
         <p>
          <a class="reference external" href="https://arxiv.org/abs/1512.02325">
           SSD: Single Shot MultiBox Detector
          </a>
          paper
         </p>
        </li>
        <li>
         <p>
          <a class="reference external" href="https://arxiv.org/abs/1611.10012">
           Speed/accuracy trade-offs for modern convolutional object detectors
          </a>
          paper
         </p>
        </li>
        <li>
         <p>
          <a class="reference external" href="https://ngc.nvidia.com/catalog/model-scripts/nvidia:ssd_for_pytorch">
           SSD on NGC
          </a>
         </p>
        </li>
        <li>
         <p>
          <a class="reference external" href="https://github.com/NVIDIA/DeepLearningExamples/tree/master/PyTorch/Detection/SSD">
           SSD on github
          </a>
         </p>
        </li>
       </ul>
      </article>
     </div>
    </div>
   </main>
  </div>
  <footer class="md-footer">
   <div class="md-footer-nav">
    <nav class="md-footer-nav__inner md-grid">
     <a class="md-flex md-footer-nav__link md-footer-nav__link--prev" href="lenet-getting-started.html" rel="prev" title="TRTorch Getting Started - LeNet">
      <div class="md-flex__cell md-flex__cell--shrink">
       <i class="md-icon md-icon--arrow-back md-footer-nav__button">
       </i>
      </div>
      <div class="md-flex__cell md-flex__cell--stretch md-footer-nav__title">
       <span class="md-flex__ellipsis">
        <span class="md-footer-nav__direction">
         Previous
        </span>
        TRTorch Getting Started - LeNet
       </span>
      </div>
     </a>
     <a class="md-flex md-footer-nav__link md-footer-nav__link--next" href="../py_api/trtorch.html" rel="next" title="trtorch">
      <div class="md-flex__cell md-flex__cell--stretch md-footer-nav__title">
       <span class="md-flex__ellipsis">
        <span class="md-footer-nav__direction">
         Next
        </span>
        trtorch
       </span>
      </div>
      <div class="md-flex__cell md-flex__cell--shrink">
       <i class="md-icon md-icon--arrow-forward md-footer-nav__button">
       </i>
      </div>
     </a>
    </nav>
   </div>
   <div class="md-footer-meta md-typeset">
    <div class="md-footer-meta__inner md-grid">
     <div class="md-footer-copyright">
      <div class="md-footer-copyright__highlight">
       © Copyright 2020, NVIDIA Corporation.
      </div>
      Created using
      <a href="http://www.sphinx-doc.org/">
       Sphinx
      </a>
      3.1.2.
             and
      <a href="https://github.com/bashtage/sphinx-material/">
       Material for
              Sphinx
      </a>
     </div>
    </div>
   </div>
  </footer>
  <script src="../_static/javascripts/application.js">
  </script>
  <script>
   app.initialize({version: "1.0.4", url: {base: ".."}})
  </script>
 </body>
</html><|MERGE_RESOLUTION|>--- conflicted
+++ resolved
@@ -779,11 +779,7 @@
         </div>
        </div>
        <p>
-<<<<<<< HEAD
-        <img alt="d8b28ca965ee4874b00d56a8affd37ac" src="http://developer.download.nvidia.com/compute/machine-learning/frameworks/nvidia_logo.png"/>
-=======
         <img alt="59e643e1eff14678a9c731a87a8d851f" src="http://developer.download.nvidia.com/compute/machine-learning/frameworks/nvidia_logo.png"/>
->>>>>>> aa3b830c
        </p>
        <h1 id="notebooks-ssd-object-detection-demo--page-root">
         Object Detection with TRTorch (SSD)
