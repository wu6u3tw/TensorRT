import contextlib
import io
import json
import logging
import tempfile
from datetime import datetime
from functools import wraps
from traceback import TracebackException
from typing import Any, Callable, List, Optional

import torch
import torch_tensorrt.fx.diagnostics as diagnostics
from torch import fx
from torch.fx.node import Node
from torch.fx.passes.shape_prop import ShapeProp

# Create an alias for module input type to avoid littering pyre-ignore for Any
# throughout the file.
Input = Any
_LOGGER: logging.Logger = logging.getLogger(__name__)

PassFunc = Callable[[fx.GraphModule, Input], fx.GraphModule]

RELAX_ACCURACY_FAILURE: bool = False
FINAL_CHECK_ATOL_MULTIPLIER: float = 10
FINAL_CHECK_RTOL_MULTIPLIER: float = 10

# A global override of the alternative batch size used in validate_variable_batch_sizes
ALTERNATIVE_BATCH_SIZE_OVERRIDE: Optional[int] = None
# If exception during validate_variable_batch_sizes should be thrown
ALTERNATIVE_BATCH_SIZE_EXCEPTION_SHOULD_THROW: bool = False


class RelaxAccuracyCheckMode:
    """
    Basically a context manager that controls a global variable that controls
    the accuracy check mode. Use it like
    with RelaxAccuracyCheckMode(True):
        fx2trt()
    """

    def __init__(
        self,
        mode: bool,
        final_atol_multiplier: Optional[float] = None,
        final_rtol_multiplier: Optional[float] = None,
    ):
        """
        Arguments:
        mode: whether we relax the immediate accuracy check failure or not. If yes, we will do an extra
        accruacy check by raising the tolerance by the multipler times and only raise error if that fails.
        This is to avoid catastrophic errors.
        final_atol_multiplier [optional]: set FINAL_CHECK_ATOL_MULTIPLIER if specifier.
        final_rtol_multiplier [optional]: set FINAL_CHECK_RTOL_MULTIPLIER if specifier.
        """
        global RELAX_ACCURACY_FAILURE
        global FINAL_CHECK_ATOL_MULTIPLIER
        global FINAL_CHECK_RTOL_MULTIPLIER
        self._old_mode = (
            RELAX_ACCURACY_FAILURE,
            FINAL_CHECK_ATOL_MULTIPLIER,
            FINAL_CHECK_RTOL_MULTIPLIER,
        )
        RELAX_ACCURACY_FAILURE = mode
        FINAL_CHECK_ATOL_MULTIPLIER = (
            final_atol_multiplier
            if final_atol_multiplier
            else FINAL_CHECK_ATOL_MULTIPLIER
        )
        FINAL_CHECK_RTOL_MULTIPLIER = (
            final_rtol_multiplier
            if final_rtol_multiplier
            else FINAL_CHECK_RTOL_MULTIPLIER
        )
        _LOGGER.info(
            f"Set new relaxed accuracy check mode: {RELAX_ACCURACY_FAILURE=}, {FINAL_CHECK_ATOL_MULTIPLIER=}, {FINAL_CHECK_RTOL_MULTIPLIER=}"
        )

    def __enter__(self):
        pass

    def __exit__(self, type, value, traceback):
        global RELAX_ACCURACY_FAILURE
        global FINAL_CHECK_ATOL_MULTIPLIER
        global FINAL_CHECK_RTOL_MULTIPLIER
        (
            RELAX_ACCURACY_FAILURE,
            FINAL_CHECK_ATOL_MULTIPLIER,
            FINAL_CHECK_RTOL_MULTIPLIER,
        ) = self._old_mode
        _LOGGER.info(
            f"Restored old relaxed accuracy check mode: {RELAX_ACCURACY_FAILURE=}, {FINAL_CHECK_ATOL_MULTIPLIER=}, {FINAL_CHECK_RTOL_MULTIPLIER=}"
        )


@contextlib.contextmanager
def override_alternative_batch_size(alternative_batch_size: int = -1):
    """
    A context manager to override alternative_batch_size

    Example:

    >>> # disables run_alternative_batch_size verification
    >>> with override_alternative_batch_size(-1):
    >>>     fx2ait()
    """

    global ALTERNATIVE_BATCH_SIZE_OVERRIDE
    old_value = ALTERNATIVE_BATCH_SIZE_OVERRIDE
    ALTERNATIVE_BATCH_SIZE_OVERRIDE = alternative_batch_size
    _LOGGER.info(f"Override {ALTERNATIVE_BATCH_SIZE_OVERRIDE=} ({old_value=})")
    try:
        yield
    finally:
        ALTERNATIVE_BATCH_SIZE_OVERRIDE = old_value
        _LOGGER.info(f"Restored old value: {ALTERNATIVE_BATCH_SIZE_OVERRIDE=})")


@contextlib.contextmanager
def override_alternative_batch_size_exception_should_throw(
    exception_should_throw: bool,
):
    """
    A context manager to set if exception during alternative batch size verification
    should be thrown.
    """
    global ALTERNATIVE_BATCH_SIZE_EXCEPTION_SHOULD_THROW
    old_value = ALTERNATIVE_BATCH_SIZE_EXCEPTION_SHOULD_THROW
    ALTERNATIVE_BATCH_SIZE_EXCEPTION_SHOULD_THROW = exception_should_throw
    try:
        yield
    finally:
        ALTERNATIVE_BATCH_SIZE_EXCEPTION_SHOULD_THROW = old_value


def chain_passes(*passes: PassFunc) -> PassFunc:
    """
    Chains a sequence of pass functions to form a single pass function
    """

    def parent_pass(module: fx.GraphModule, input: Input) -> fx.GraphModule:
        for pass_ in passes:
            if isinstance(module, torch.fx.GraphModule):
                ShapeProp(module).propagate(*input)
            module = pass_(module, input)
        return module

    return parent_pass


# (TODO(shirongwu): Add exception notification for fblearner flow when available, notify oncall
# on pass that failed accuracy check.
<<<<<<< HEAD
def validate_inference(rtol=None, atol=None, suppress_accuracy_check_failure=True):
=======
def validate_inference(
    rtol=None, atol=None, run_alternative_batch_size: int = -1
) -> "Decorator":
    """
    Returns a decorator on a PassFunc to sanity check the model outputs
    difference before/after the transformation is within tolerance.

    Args:
        rtol: reletive tolerance
        atol: absoluate tolerance
        run_alternative_batch_size (int):
            In addition to running inference at original batch size in the
            input, also run at an alternative batch size. If set to -1, do not
            run at alternative batch size. It must be smaller than the original
            batch size. This is useful to check the model can run at different
            batch sizes. Usually we can set this to 1.
    """

>>>>>>> fc037c1d
    def _validate_inference(pass_: PassFunc) -> PassFunc:
        """
        A decorator to wrap a pass function to validate that its inference
        results before and after the pass run should be `close`.
        """

        @wraps(pass_)
        def pass_with_validation(
            module: fx.GraphModule,
            input: Input,
            *args,
            **kwargs,
        ) -> fx.GraphModule:
            if  suppress_accuracy_check_failure:
                return pass_(module, input, *args, **kwargs)
            else:
                res0 = module(*input)
                processed_module = pass_(module, input, *args, **kwargs)
                res1 = processed_module(*input)

                tensor_res_0 = _collect_tensors(res0)
                tensor_res_1 = _collect_tensors(res1)
                relax_accuracy_check_failure = RELAX_ACCURACY_FAILURE

                for kk, (x, y) in enumerate(zip(tensor_res_0, tensor_res_1)):
                    kwargs2 = {"equal_nan": True}
                    if rtol:
                        kwargs2["rtol"] = rtol
                    if atol:
                        kwargs2["atol"] = atol
                    kwargs2[
                        "msg"
                    ] = (
                        lambda msg: f"Pass {pass_} failed correctness check due at output {kk}:\n{msg}"
                    )
                    # If tensors are on different devices, make sure to compare
                    # their copies that are on the same device.
                    if x.get_device() != y.get_device():
                        x = x.cpu()
                        y = y.cpu()
                    try:
                        torch.testing.assert_close(x, y, **kwargs2)
                    except Exception as e:
                        if relax_accuracy_check_failure:
                            _LOGGER.error(f"{e}")
                            kwargs2["rtol"] *= FINAL_CHECK_RTOL_MULTIPLIER
                            kwargs2["atol"] *= FINAL_CHECK_ATOL_MULTIPLIER
                            new_atol = kwargs2["atol"]
                            new_rtol = kwargs2["rtol"]
                            _LOGGER.info(
                                f"Do a sanity check to see whether things are completely wrong with {new_atol=}, {new_rtol=}"
                            )
                            torch.testing.assert_close(x, y, **kwargs2)
                            return processed_module
                        else:
                            raise e

                return processed_module

        return pass_with_validation

    return _validate_inference


def validate_variable_batch_sizes(run_alternative_batch_size: int = -1) -> "Decorator":
    """
    Returns a decorator on a PassFunc to verify the model can run with
    different batch sizes before/after the transformation is within tolerance.

    Args:
        run_alternative_batch_size (int):
            In addition to running inference at original batch size in the
            input, also run at an alternative batch size. If set to -1, do not
            run at alternative batch size. It must be smaller than the original
            batch size. This is useful to check the model can run at different
            batch sizes. Usually we can set this to 1.

            If the global variable `ALTERNATIVE_BATCH_SIZE_OVERRIDE` is set, it
            overrides `run_alternative_batch_size`.
            `ALTERNATIVE_BATCH_SIZE_OVERRIDE` can be set via:

                with override_alternative_batch_size(...): ...
    """

    def _run_alternative_batch_size(pass_: PassFunc) -> PassFunc:
        """
        A decorator for PassFunc to check that the model (both before and after
        the transformation by pass func) can run at alternative batch size.
        """

        @wraps(pass_)
        def pass_with_validation(
            module: fx.GraphModule,
            input: Input,
            *args,
            **kwargs,
        ) -> fx.GraphModule:
            _run_alternative_batch_size = (
                ALTERNATIVE_BATCH_SIZE_OVERRIDE
                if ALTERNATIVE_BATCH_SIZE_OVERRIDE is not None
                else run_alternative_batch_size
            )

            if _run_alternative_batch_size < 0:
                return pass_(module, input, *args, **kwargs)

            if not isinstance(input, (list, tuple)):
                _LOGGER.info(
                    f"Skip run_alternative_batch_size: input must be list, tuple. Actual: {type(input)}"
                )
                return pass_(module, input, *args, **kwargs)

            if not all(isinstance(x, torch.Tensor) for x in input):
                _LOGGER.info(
                    "Skip run_alternative_batch_size: input elements must all be tensors"
                )
                return pass_(module, input, *args, **kwargs)

            if not all(len(x.shape) > 0 for x in input):
                _LOGGER.info(
                    "Skip run_alternative_batch_size: some input tensor(s) are scalar"
                )
                return pass_(module, input, *args, **kwargs)

            batch_size_candidates = {x.shape[0] for x in input}
            if len(batch_size_candidates) > 1:
                _LOGGER.info(
                    f"Skip run_alternative_batch_size: input tensors' first dim must be the same, actual: {batch_size_candidates}"
                )
                return pass_(module, input, *args, **kwargs)

            batch_size = next(iter(batch_size_candidates))
            assert (
                _run_alternative_batch_size <= batch_size
            ), f"{_run_alternative_batch_size=} must be smaller or equal to {batch_size=}"

            input_alt_bs = [x[:_run_alternative_batch_size, ...] for x in input]

            def run_module(mod, stage: str):
                """Run module with full bs and alternative bs"""
                _LOGGER.info(
                    f"Running {stage} model at alternative batch size: {_run_alternative_batch_size}"
                )
                try:
                    mod(*input)
                    mod(*input_alt_bs)
                except Exception as e:
                    _LOGGER.warning(
                        f"Failed running {stage} module at full or alternative batch size: {e}"
                    )
                    diagnostics.write(
                        "lowering_diagnostics",
                        json.dumps(
                            {
                                "validate_variable_batch_sizes_exception": repr(e),
                                "validate_variable_batch_sizes_exception_type": type(
                                    e
                                ).__name__,
                                "validate_variable_batch_sizes_exception_traceback": "".join(
                                    TracebackException.from_exception(e).format()
                                ),
                            }
                        ),
                    )
                    if ALTERNATIVE_BATCH_SIZE_EXCEPTION_SHOULD_THROW:
                        raise

            run_module(module, "original")
            module_after = pass_(module, input, *args, **kwargs)
            run_module(module_after, "transformed")

            return module_after

        return pass_with_validation

    return _run_alternative_batch_size


Decorator = Callable[[Callable], Callable]


def decorate_method(dec_for_function: Decorator) -> Decorator:
    def dec_for_method(unbounded_method) -> Callable:
        def decorated_unbounded_method(self, *args, **kwargs):
            @dec_for_function
            def bounded_method(*args, **kwargs):
                return unbounded_method(self, *args, **kwargs)

            return bounded_method(*args, **kwargs)

        return decorated_unbounded_method

    return dec_for_method


def log_perf_before_after(pass_: PassFunc) -> PassFunc:
    """
    Wraps a pass function to log perf of the module before and after the pass
    """

    @wraps(pass_)
    def check_perf_with_before_after_log(
        module: fx.GraphModule, input: Input
    ) -> fx.GraphModule:
        def benchmark_torch_function(iters: int, f, *args) -> float:
            """Estimates the average time duration for a single inference call in second

            If the input is batched, then the estimation is for the batches inference call.

            Args:
                iters: number of inference iterations to run
                f: a function to perform a single inference call

            Returns:
                estimated average time duration in second for a single inference call
            """
            with torch.inference_mode():
                f(*args)
            torch.cuda.synchronize()
            start_event = torch.cuda.Event(enable_timing=True)
            end_event = torch.cuda.Event(enable_timing=True)
            # print("== Start benchmark iterations")
            with torch.inference_mode():
                start_event.record()
                for _ in range(iters):
                    f(*args)
                end_event.record()
            torch.cuda.synchronize()
            # print("== End benchmark iterations")
            return (start_event.elapsed_time(end_event) * 1.0e-3) / iters

        time_before = benchmark_torch_function(100, lambda: module(*input))
        _LOGGER.info(f"[{pass_}] Perf Before(eager mode): {time_before}")

        module = pass_(module, input)
        time_after = benchmark_torch_function(100, lambda: module(*input))
        _LOGGER.info(f"[{pass_}] Perf After(eager mode): {time_after}")
        return module

    return check_perf_with_before_after_log


def log_before_after(pass_: PassFunc) -> PassFunc:
    """
    Wraps a pass function to log the module graph before and after the pass
    """

    @wraps(pass_)
    def pass_with_before_after_log(
        module: fx.GraphModule, input: Input
    ) -> fx.GraphModule:
        before_io = io.StringIO()
        after_io = io.StringIO()
        with tempfile.NamedTemporaryFile(
            mode="w",
            encoding="utf-8",
            delete=False,
        ) as f:
            print(f"[{pass_}] Before:\n{module.graph}", file=f)
            print(module.graph, file=before_io)
            start_time = datetime.now()
            module = pass_(module, input)
            t_elapsed = datetime.now() - start_time
            print(f"[{pass_}] After:\n{module.graph}", file=f)
            print(module.graph, file=after_io)
            t = before_io.getvalue() == after_io.getvalue()
            _LOGGER.info(
                f"== Log pass {pass_} before/after graph to {f.name}, before/after are the same = {t}, time elapsed = {t_elapsed}"
            )
            return module

    return pass_with_before_after_log


def _collect_tensors(arg: fx.node.Argument) -> List[torch.Tensor]:
    """Collects all the tensors found in a nested container object"""
    res: List[torch.Tensor] = []

    def collect(x: fx.node.Argument) -> fx.node.Argument:
        if isinstance(x, torch.Tensor):
            res.append(x)
        return x

    fx.node.map_aggregate(arg, collect)
    return res


class InputOutputDtypeInferInterpreter(torch.fx.Interpreter):
    """
    Interprete a graph to propagate the output tensor dtype from its inputs, extracing
    input and output graph node that need dtype cast to float32/bfloat16.
    """

    def __init__(self, module: torch.fx.GraphModule):
        super().__init__(module)
        self.need_cast_to_float32 = []
        self.need_cast_to_bfloat = []

    def _need_cast(self, node: Node, run_result) -> None:
        if node.op == "placeholder" and (
            run_result.dtype not in (torch.int32, torch.int64)
        ):
            _LOGGER.info(
                f"Encountered node: {node.format_node()} need dtype cast to float32."
            )
            self.need_cast_to_float32.append(node)
        # Process node that will be used as final output
        elif "output" in set(i.name for i in node.users.keys()):
            if run_result.dtype not in (torch.int32, torch.int64):
                _LOGGER.info(
                    f"Encountered node: {node.format_node()} need dtype cast to bfloat16."
                )
                self.need_cast_to_bfloat.append(node)

    def run_node(self, n: Node) -> Any:
        run_result = super().run_node(n)

        if torch.is_tensor(run_result):
            n.meta["tensor_dtype"] = run_result.dtype
            self._need_cast(n, run_result)
        return run_result


def apply_bfloat_float_conversion(
    gm: torch.fx.GraphModule, inputs: Any, name: str
) -> None:
    _LOGGER.info("Apply bfloat-float32 conversion on {name}")
    interpreter = InputOutputDtypeInferInterpreter(gm)
    interpreter.run(*inputs)

    def to_bfloat(x):
        return x.to(torch.bfloat16)

    def to_float(x):
        return x.to(torch.float32)

    for node in interpreter.need_cast_to_float32:
        with gm.graph.inserting_after(node):
            cast = gm.graph.call_function(
                to_float,
                (node,),
                {},
            )
            node.replace_all_uses_with(cast)

    for node in interpreter.need_cast_to_bfloat:
        with gm.graph.inserting_after(node):
            cast = gm.graph.call_function(to_bfloat, (node,), {})
            node.replace_all_uses_with(cast)<|MERGE_RESOLUTION|>--- conflicted
+++ resolved
@@ -150,12 +150,7 @@
 
 # (TODO(shirongwu): Add exception notification for fblearner flow when available, notify oncall
 # on pass that failed accuracy check.
-<<<<<<< HEAD
-def validate_inference(rtol=None, atol=None, suppress_accuracy_check_failure=True):
-=======
-def validate_inference(
-    rtol=None, atol=None, run_alternative_batch_size: int = -1
-) -> "Decorator":
+def validate_inference(rtol=None, atol=None, suppress_accuracy_check_failure=True, run_alternative_batch_size: int = -1)-> "Decorator":
     """
     Returns a decorator on a PassFunc to sanity check the model outputs
     difference before/after the transformation is within tolerance.
@@ -163,6 +158,7 @@
     Args:
         rtol: reletive tolerance
         atol: absoluate tolerance
+        suppress_accuracy_check_failure: accuracy check failure
         run_alternative_batch_size (int):
             In addition to running inference at original batch size in the
             input, also run at an alternative batch size. If set to -1, do not
@@ -171,7 +167,6 @@
             batch sizes. Usually we can set this to 1.
     """
 
->>>>>>> fc037c1d
     def _validate_inference(pass_: PassFunc) -> PassFunc:
         """
         A decorator to wrap a pass function to validate that its inference
