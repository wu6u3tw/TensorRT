#pragma once

#include <map>
#include <memory>
#include <set>
#include <unordered_map>

#include "NvInfer.h"
#include "torch/csrc/jit/ir/ir.h"

#include <cuda_runtime.h>
#include "core/util/prelude.h"

namespace trtorch {
namespace core {
namespace conversion {

struct Device {
  nvinfer1::DeviceType device_type;
  int64_t gpu_id;
  int64_t dla_core;
  bool allow_gpu_fallback;
  Device() : device_type(nvinfer1::DeviceType::kGPU), gpu_id(0), dla_core(0), allow_gpu_fallback(false) {}
};

struct BuilderSettings {
  std::set<nvinfer1::DataType> enabled_precisions = {nvinfer1::DataType::kFLOAT};
<<<<<<< HEAD
=======
  bool sparse_weights = false;
>>>>>>> 8a0201c5
  bool disable_tf32 = false;
  bool refit = false;
  bool debug = false;
  bool strict_types = false;
  bool truncate_long_and_double = false;
  Device device;
  nvinfer1::EngineCapability capability = nvinfer1::EngineCapability::kSTANDARD;
  nvinfer1::IInt8Calibrator* calibrator = nullptr;
  uint64_t num_min_timing_iters = 2;
  uint64_t num_avg_timing_iters = 1;
  uint64_t workspace_size = 0;
  uint64_t max_batch_size = 0;

  BuilderSettings() = default;
  BuilderSettings(const BuilderSettings& other) = default;
  friend std::ostream& operator<<(std::ostream& os, const BuilderSettings& s);
};

struct ConversionCtx {
  ConversionCtx(BuilderSettings settings);
  std::string SerializeEngine();
  nvinfer1::ITensor* AssociateValueAndTensor(const torch::jit::Value* value, nvinfer1::ITensor* tensor);
  torch::jit::IValue* AssociateValueAndIValue(const torch::jit::Value* value, torch::jit::IValue tensor);
  bool CheckLayerAddition(const torch::jit::Node* n);

  ~ConversionCtx();

  uint64_t num_inputs = 0;
  uint64_t num_outputs = 0;
  bool input_is_dynamic = false;
  nvinfer1::IBuilder* builder;
  nvinfer1::INetworkDefinition* net;
  nvinfer1::IBuilderConfig* cfg;
  std::set<nvinfer1::DataType> enabled_precisions;
  BuilderSettings settings;
  util::logging::TRTorchLogger logger;
  // Pointers to data that needs to remain alive until conversion is done
  // All data will be freed when the destructor is called
  // The weights class is the main consumer of this, each time a weight object
  // is constructed from a PyTorch Tensor it allocates the data here to store a
  // copy of the values
  std::vector<void*> builder_resources;

  std::unordered_map<const torch::jit::Value*, nvinfer1::ITensor*> value_tensor_map;
  std::unordered_map<const torch::jit::Value*, torch::jit::IValue> evaluated_value_map;
};

} // namespace conversion
} // namespace core
} // namespace trtorch<|MERGE_RESOLUTION|>--- conflicted
+++ resolved
@@ -25,10 +25,7 @@
 
 struct BuilderSettings {
   std::set<nvinfer1::DataType> enabled_precisions = {nvinfer1::DataType::kFLOAT};
-<<<<<<< HEAD
-=======
   bool sparse_weights = false;
->>>>>>> 8a0201c5
   bool disable_tf32 = false;
   bool refit = false;
   bool debug = false;
