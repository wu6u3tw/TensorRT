load("//tests/core/conversion/evaluators:evaluator_test.bzl", "evaluator_test")

config_setting(
    name = "use_pre_cxx11_abi",
    values = {
        "define": "abi=pre_cxx11_abi",
    },
)

evaluator_test(
<<<<<<< HEAD
  name = "test_aten_evaluators",
)

evaluator_test(
  name = "test_prim_evaluators",
=======
    name = "test_prim_evaluators",
)

evaluator_test(
    name = "test_aten_evaluators",
>>>>>>> f0aab146
)

test_suite(
    name = "evaluator_tests",
    tests = [
        ":test_aten_evaluators",
<<<<<<< HEAD
        ":test_prim_evaluators"
    ]
=======
        ":test_prim_evaluators",
    ],
>>>>>>> f0aab146
)<|MERGE_RESOLUTION|>--- conflicted
+++ resolved
@@ -8,30 +8,17 @@
 )
 
 evaluator_test(
-<<<<<<< HEAD
-  name = "test_aten_evaluators",
-)
-
-evaluator_test(
-  name = "test_prim_evaluators",
-=======
     name = "test_prim_evaluators",
 )
 
 evaluator_test(
     name = "test_aten_evaluators",
->>>>>>> f0aab146
 )
 
 test_suite(
     name = "evaluator_tests",
     tests = [
         ":test_aten_evaluators",
-<<<<<<< HEAD
-        ":test_prim_evaluators"
-    ]
-=======
         ":test_prim_evaluators",
     ],
->>>>>>> f0aab146
 )